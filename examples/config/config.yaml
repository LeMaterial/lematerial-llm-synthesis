--- conflicted
+++ resolved
@@ -1,20 +1,12 @@
 # Defaults
 defaults:
   - _self_
-<<<<<<< HEAD
-  - data_loader: default
-  - synthesis_extraction: default
-  - figure_extraction: default
-  - paragraph_extraction: default
-  - judge: default
-  - result_save: default
-=======
   - data_loader: null
   - synthesis_extraction: null
   - paragraph_extraction: null
+  - figure_extraction: null
   - judge: null
   - result_save: null
->>>>>>> 4507b574
 
 # Dir handling
 hydra:
