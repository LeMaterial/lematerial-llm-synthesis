architecture:
  _target_: llm_synthesis.transformers.synthesis_extraction.dspy_synthesis_extraction.DspySynthesisExtractor
  signature:
    _target_: llm_synthesis.transformers.synthesis_extraction.dspy_synthesis_extraction.make_dspy_synthesis_extractor_signature
    signature_name: "SynthesisSignature"
    instructions: "Extract the structured synthesis for a specific material from the paper text."
    paper_text_description: "The complete paper text to search for the material's synthesis procedure."
    material_name_description: "The name of the specific material to extract synthesis for."
    output_name: "structured_synthesis"
    output_description: "The extracted structured synthesis for the specific material."
  lm:
    _target_: llm_synthesis.utils.dspy_utils.get_llm_from_name
<<<<<<< HEAD
    llm_name: "gemini-2.5-pro"
=======
    llm_name: "gemini-2.0-flash"
>>>>>>> 9dbb9147
    model_kwargs:
      temperature: 0.0
      max_tokens: 8000
      max_retries: 3
    system_prompt:
      _target_: llm_synthesis.utils.read_prompt_str_from_txt
      prompt_path: "../../../../examples/system_prompts/synthesis_extraction/default.txt"<|MERGE_RESOLUTION|>--- conflicted
+++ resolved
@@ -10,11 +10,7 @@
     output_description: "The extracted structured synthesis for the specific material."
   lm:
     _target_: llm_synthesis.utils.dspy_utils.get_llm_from_name
-<<<<<<< HEAD
-    llm_name: "gemini-2.5-pro"
-=======
     llm_name: "gemini-2.0-flash"
->>>>>>> 9dbb9147
     model_kwargs:
       temperature: 0.0
       max_tokens: 8000
