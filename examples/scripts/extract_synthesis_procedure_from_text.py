--- conflicted
+++ resolved
@@ -1,16 +1,13 @@
-import json
 import logging
+import os
 
 import hydra
 from hydra.utils import get_original_cwd, instantiate
 from omegaconf import DictConfig
 
 from llm_synthesis.data_loader.paper_loader.base import PaperLoaderInterface
-<<<<<<< HEAD
-=======
 from llm_synthesis.models.paper import PaperWithSynthesisOntology
 from llm_synthesis.result_gather.base import ResultGatherInterface
->>>>>>> 5b7a1ea5
 from llm_synthesis.transformers.synthesis_extraction.base import (
     StructuredSynthesisExtractorInterface,
 )
@@ -90,26 +87,6 @@
             input=synthesis_paragraph,
         )
         logging.info(structured_synthesis_procedure)
-<<<<<<< HEAD
-
-        os.makedirs(paper.id, exist_ok=True)
-
-        with open(os.path.join(paper.id, "result.json"), "w") as f:
-            f.write(
-                json.dumps(
-                    structured_synthesis_procedure.model_dump(), indent=2
-                )
-            )
-
-        with open(os.path.join(paper.id, "synthesis_paragraph.txt"), "w") as f:
-            f.write(synthesis_paragraph)
-
-        with open(os.path.join(paper.id, "publication_text.txt"), "w") as f:
-            f.write(paper.publication_text)
-
-        with open(os.path.join(paper.id, "si_text.txt"), "w") as f:
-            f.write(paper.si_text)
-=======
 
         result_gather.gather(
             paper=PaperWithSynthesisOntology(
@@ -118,7 +95,6 @@
                 synthesis_ontology=structured_synthesis_procedure,
             )
         )
->>>>>>> 5b7a1ea5
 
     logging.info("Success")
 
