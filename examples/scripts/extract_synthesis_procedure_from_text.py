--- conflicted
+++ resolved
@@ -1,14 +1,9 @@
 import json
 import logging
 import os
-import json
 
 import hydra
-<<<<<<< HEAD
-from hydra.utils import instantiate, get_original_cwd
-=======
 from hydra.utils import get_original_cwd, instantiate
->>>>>>> f67d83ae
 from omegaconf import DictConfig
 
 from llm_synthesis.data_loader.paper_loader.base import PaperLoaderInterface
@@ -26,34 +21,9 @@
     config_path="../config", config_name="config.yaml", version_base=None
 )
 def main(cfg: DictConfig) -> None:
-<<<<<<< HEAD
-    # Conditional instantiation to support both nested (default) and flat (local) configs
-    if hasattr(cfg.data_loader, 'architecture'):
-        data_loader_config = cfg.data_loader.architecture
-    else:
-        data_loader_config = cfg.data_loader
-
-    # Apply absolute path resolution only if data_dir exists in the selected configuration
-    # This is necessary because chdir: true changes the current working directory
-    if hasattr(data_loader_config, 'data_dir'):
-        original_cwd = get_original_cwd()
-        data_loader_config.data_dir = os.path.join(original_cwd, data_loader_config.data_dir)
-
-=======
->>>>>>> f67d83ae
-    data_loader: PaperLoaderInterface = instantiate(
-        data_loader_config
-    )
+    data_loader: PaperLoaderInterface = instantiate(cfg.data_loader)
     papers = data_loader.load()
 
-<<<<<<< HEAD
-    # Resolve prompt_path for synthesis_extraction to be an absolute path
-    # This is necessary because chdir: true changes the current working directory
-    if hasattr(cfg.synthesis_extraction.architecture.lm.system_prompt, "prompt_path"):
-        original_cwd = get_original_cwd()
-        cfg.synthesis_extraction.architecture.lm.system_prompt.prompt_path = os.path.join(
-            original_cwd, cfg.synthesis_extraction.architecture.lm.system_prompt.prompt_path
-=======
     if hasattr(
         cfg.synthesis_extraction.architecture.lm.system_prompt, "prompt_path"
     ):
@@ -64,7 +34,6 @@
         )
         cfg.synthesis_extraction.architecture.lm.system_prompt.prompt_path = (
             prompt_path
->>>>>>> f67d83ae
         )
 
     paragraph_extractor: TextExtractorInterface = instantiate(
