import logging
import os

import hydra
from hydra.utils import get_original_cwd, instantiate
from omegaconf import DictConfig

from llm_synthesis.data_loader.paper_loader.base import PaperLoaderInterface
from llm_synthesis.models.paper import PaperWithSynthesisOntology
from llm_synthesis.result_gather.base import ResultGatherInterface
from llm_synthesis.transformers.synthesis_extraction.base import (
    StructuredSynthesisExtractorInterface,
)
<<<<<<< HEAD
from llm_synthesis.utils.markdown_utils import remove_figs
=======
from llm_synthesis.transformers.text_extraction.base import (
    TextExtractorInterface,
)
from llm_synthesis.utils import clean_text
>>>>>>> 2799671c


@hydra.main(
    config_path="../config", config_name="config.yaml", version_base=None
)
def main(cfg: DictConfig) -> None:
    original_cwd = get_original_cwd()

    # Ensure data directory is correctly set if it's defined in the config
    if hasattr(cfg.data_loader.architecture, "data_dir"):
        if not (
            cfg.data_loader.architecture.data_dir.startswith("s3://")
            or cfg.data_loader.architecture.data_dir.startswith("gs://")
            or cfg.data_loader.architecture.data_dir.startswith("/")
        ):
            cfg.data_loader.architecture.data_dir = os.path.join(
                original_cwd, cfg.data_loader.architecture.data_dir
            )

    # Load data
    data_loader: PaperLoaderInterface = instantiate(
        cfg.data_loader.architecture
    )
    papers = data_loader.load()

    # Handle system prompt path if defined
    if hasattr(
        cfg.synthesis_extraction.architecture.lm.system_prompt, "prompt_path"
    ):
        prompt_path = os.path.join(
            original_cwd,
            cfg.synthesis_extraction.architecture.lm.system_prompt.prompt_path,
        )
        cfg.synthesis_extraction.architecture.lm.system_prompt.prompt_path = (
            prompt_path
        )

    # Initialize synthesis extractors
    synthesis_extractor: StructuredSynthesisExtractorInterface = instantiate(
        cfg.synthesis_extraction.architecture
    )
    result_gather: ResultGatherInterface[PaperWithSynthesisOntology] = (
        instantiate(cfg.result_save.architecture)
    )

    # Process each paper
    for paper in papers:
        logging.info(f"Processing {paper.name}")
<<<<<<< HEAD
=======
        synthesis_paragraph = paragraph_extractor.forward(
            input=clean_text(
                paper.publication_text
            ),  # Removing figures avoid token overload
        )
>>>>>>> 2799671c

        structured_synthesis_procedure = synthesis_extractor.forward(
            input=remove_figs(paper.publication_text)
            + remove_figs(paper.si_text),
        )
        logging.info(structured_synthesis_procedure)

        result_gather.gather(
            paper=PaperWithSynthesisOntology(
                **paper.model_dump(),
                synthesis_ontology=structured_synthesis_procedure,
            )
        )

    logging.info("Success")


if __name__ == "__main__":
    main()<|MERGE_RESOLUTION|>--- conflicted
+++ resolved
@@ -11,14 +11,7 @@
 from llm_synthesis.transformers.synthesis_extraction.base import (
     StructuredSynthesisExtractorInterface,
 )
-<<<<<<< HEAD
-from llm_synthesis.utils.markdown_utils import remove_figs
-=======
-from llm_synthesis.transformers.text_extraction.base import (
-    TextExtractorInterface,
-)
-from llm_synthesis.utils import clean_text
->>>>>>> 2799671c
+from llm_synthesis.utils.markdown_utils import clean_text
 
 
 @hydra.main(
@@ -67,18 +60,10 @@
     # Process each paper
     for paper in papers:
         logging.info(f"Processing {paper.name}")
-<<<<<<< HEAD
-=======
-        synthesis_paragraph = paragraph_extractor.forward(
-            input=clean_text(
-                paper.publication_text
-            ),  # Removing figures avoid token overload
-        )
->>>>>>> 2799671c
 
         structured_synthesis_procedure = synthesis_extractor.forward(
-            input=remove_figs(paper.publication_text)
-            + remove_figs(paper.si_text),
+            input=clean_text(paper.publication_text)
+            + clean_text(paper.si_text),
         )
         logging.info(structured_synthesis_procedure)
 
