--- conflicted
+++ resolved
@@ -1,335 +1,249 @@
 {
- "cells": [
-  {
-   "cell_type": "code",
-   "execution_count": null,
-<<<<<<< HEAD
-=======
-   "id": "0",
-   "metadata": {},
-   "outputs": [],
-   "source": [
-    "%load_ext autoreload\n",
-    "%autoreload 2"
-   ]
-  },
-  {
-   "cell_type": "markdown",
->>>>>>> ff6cf107
-   "id": "1",
-   "metadata": {},
-   "source": [
-    "### Convert image to FigureInfo object\n"
-   ]
-  },
-  {
-   "cell_type": "markdown",
-   "id": "b5fb7dec",
-   "metadata": {},
-   "source": [
-    "### Convert image to FigureInfo object"
-   ]
-  },
-  {
-   "cell_type": "code",
-   "execution_count": null,
-   "id": "2",
-   "metadata": {},
-   "outputs": [],
-   "source": [
-    "import base64\n",
-    "import json\n",
-    "import os\n",
-    "\n",
-    "from llm_synthesis.models.figure import FigureInfo\n",
-    "\n",
-    "\n",
-    "def convert_raw_image_(img_path: str) -> FigureInfo:\n",
-    "    \"\"\"\n",
-    "    Load an image from the given path convert it to base64-encoded string,\n",
-    "    then wrap it in a FigureInfo object.\n",
-    "\n",
-    "    Parameters:\n",
-    "        path (str): Path to the image file (.png, .jpeg, .jpg)\n",
-    "    Returns:\n",
-    "        FigureInfo: An object containing the base64-encoded image data and other metadata.\n",
-    "    \"\"\"\n",
-    "    ext = os.path.splitext(img_path)[1].lower()\n",
-    "    if ext not in [\".png\", \".jpeg\", \".jpg\"]:\n",
-    "        raise ValueError(f\"Unsupported image format: {ext}\")\n",
-    "\n",
-    "    with open(img_path, \"rb\") as f:\n",
-    "        encoded = base64.b64encode(f.read()).decode(\"utf-8\")\n",
-    "\n",
-    "    figure_info = FigureInfo(\n",
-    "        base64_data=encoded,\n",
-    "        alt_text=\"\",\n",
-    "        position=0,\n",
-    "        context_before=\"\",\n",
-    "        context_after=\"\",\n",
-    "        figure_reference=\"\",\n",
-    "        figure_class=\"\",\n",
-    "    )\n",
-    "\n",
-    "    return figure_info\n",
-    "\n",
-    "\n",
-    "img_path = \"<path_of_your_image.png>\"\n",
-    "figure_info = convert_raw_image_(img_path)"
-   ]
-  },
-  {
-   "cell_type": "markdown",
-   "id": "7",
-   "metadata": {},
-   "source": [
-    "### Call Claude API for extraction\n"
-   ]
-  },
-  {
-   "cell_type": "code",
-   "execution_count": null,
-   "id": "8",
-   "metadata": {},
-   "outputs": [],
-   "source": [
-    "from llm_synthesis.transformers.plot_extraction.claude_extraction.plot_data_extraction import (\n",
-    "    ClaudeLinePlotDataExtractor,\n",
-    ")\n",
-    "\n",
-    "# Initialize the extractor\n",
-    "extractor = ClaudeLinePlotDataExtractor(model_name=\"claude-sonnet-4-20250514\")\n",
-<<<<<<< HEAD
-    "\n",
-    "# Perform the extraction\n",
-    "extracted_data = extractor.forward(figure_info)\n",
-    "print(\"Extracted data:\")\n",
-    "print(extracted_data)\n",
-    "\n",
-    "# Track the cost of this operation\n",
-    "cost_info = extractor.get_cost()\n",
-    "cost_info"
-   ]
-  },
-  {
-   "cell_type": "markdown",
-   "id": "128c4cb8",
-=======
-    "\n",
-    "# Perform the extraction\n",
-    "extracted_data = extractor.forward(figure_info)\n",
-    "print(\"Extracted data:\")\n",
-    "print(extracted_data)\n",
-    "\n",
-    "# Track the cost of this operation\n",
-    "cost_info = extractor.get_cost()\n",
-    "cost_info"
-   ]
-  },
-  {
-   "cell_type": "markdown",
-   "id": "5",
-   "metadata": {},
-   "source": [
-    "### Visualize extracted data series with their labels and axis for the chart\n"
-   ]
-  },
-  {
-   "cell_type": "code",
-   "execution_count": null,
-   "id": "6",
->>>>>>> ff6cf107
-   "metadata": {},
-   "source": [
-<<<<<<< HEAD
-    "### Visualize extracted data series with their labels and axis for the chart"
-=======
-    "# Orginal figure\n",
-    "from IPython.display import Image\n",
-    "\n",
-    "Image(base64.b64decode(figure_info.base64_data))"
->>>>>>> ff6cf107
-   ]
-  },
-  {
-   "cell_type": "code",
-   "execution_count": null,
-<<<<<<< HEAD
-   "id": "8fb533e9",
-   "metadata": {},
-   "outputs": [],
-   "source": [
-    "# Orginal figure\n",
-    "from IPython.display import Image\n",
-    "\n",
-    "Image(base64.b64decode(figure_info.base64_data))"
-=======
-   "id": "7",
-   "metadata": {},
-   "outputs": [],
-   "source": [
-    "# visualize ground truth and extracted data\n",
-    "from llm_synthesis.transformers.plot_extraction.claude_extraction.plot_data_extraction import (\n",
-    "    ExtractedLinePlotData,\n",
-    ")\n",
-    "from llm_synthesis.utils.visualization import visualize_line_chart\n",
-    "\n",
-    "# load ground truth coordinates\n",
-    "ground_truth_path = \"<path_to_ground_truth.json>\"  # make sure the name of each series is consistent with the extracted data\n",
-    "\n",
-    "with open(ground_truth_path) as f:\n",
-    "    gt_coordinates = json.load(f)\n",
-    "    gt_extracted_data = ExtractedLinePlotData.model_validate(gt_coordinates)\n",
-    "\n",
-    "# sort the names for consistent visualization\n",
-    "gt_extracted_data.name_to_coordinates = dict(\n",
-    "    sorted(\n",
-    "        gt_extracted_data.name_to_coordinates.items(), key=lambda item: item[0]\n",
-    "    )\n",
-    ")\n",
-    "extracted_data.name_to_coordinates = dict(\n",
-    "    sorted(extracted_data.name_to_coordinates.items(), key=lambda item: item[0])\n",
-    ")\n",
-    "\n",
-    "visualize_line_chart(gt_extracted_data)\n",
-    "visualize_line_chart(extracted_data)"
-   ]
-  },
-  {
-   "cell_type": "markdown",
-   "id": "8",
-   "metadata": {},
-   "source": [
-    "### Compute the RMSE of the extracted data to ground truth\n"
->>>>>>> ff6cf107
-   ]
-  },
-  {
-   "cell_type": "code",
-   "execution_count": null,
-<<<<<<< HEAD
-   "id": "98a7c125",
-   "metadata": {},
-   "outputs": [],
-   "source": [
-    "# visualize ground truth and extracted data\n",
-    "from llm_synthesis.transformers.plot_extraction.claude_extraction.plot_data_extraction import (\n",
-    "    ExtractedLinePlotData,\n",
-=======
-   "id": "9",
-   "metadata": {},
-   "outputs": [],
-   "source": [
-    "from llm_synthesis.metrics.extraction_metric.figure_extraction_metric import (\n",
-    "    FigureExtractionMetric,\n",
->>>>>>> ff6cf107
-    ")\n",
-    "from llm_synthesis.utils.visualization import visualize_line_chart\n",
-    "\n",
-<<<<<<< HEAD
-    "# load ground truth coordinates\n",
-    "ground_truth_path = \"<path_to_ground_truth.json>\"  # make sure the name of each series is consistent with the extracted data\n",
-    "\n",
-    "with open(ground_truth_path) as f:\n",
-    "    gt_coordinates = json.load(f)\n",
-    "    gt_extracted_data = ExtractedLinePlotData.model_validate(gt_coordinates)\n",
-    "\n",
-    "# sort the names for consistent visualization\n",
-    "gt_extracted_data.name_to_coordinates = dict(\n",
-    "    sorted(\n",
-    "        gt_extracted_data.name_to_coordinates.items(), key=lambda item: item[0]\n",
-    "    )\n",
-    ")\n",
-    "extracted_data.name_to_coordinates = dict(\n",
-    "    sorted(extracted_data.name_to_coordinates.items(), key=lambda item: item[0])\n",
-    ")\n",
-    "\n",
-    "visualize_line_chart(gt_extracted_data)\n",
-    "visualize_line_chart(extracted_data)"
-=======
-    "figure_extraction_metric = FigureExtractionMetric()\n",
-    "\n",
-    "rmse = figure_extraction_metric(extracted_data, gt_extracted_data)\n",
-    "rmse"
->>>>>>> ff6cf107
-   ]
-  },
-  {
-   "cell_type": "markdown",
-<<<<<<< HEAD
-   "id": "a1f9b032",
-   "metadata": {},
-   "source": [
-    "### Compute the RMSE of the extracted data to ground truth"
-=======
-   "id": "10",
-   "metadata": {},
-   "source": [
-    "### Plot in same style as ground truth and add RMSE confidence interval\n"
->>>>>>> ff6cf107
-   ]
-  },
-  {
-   "cell_type": "code",
-   "execution_count": null,
-<<<<<<< HEAD
-   "id": "815cc266",
-   "metadata": {},
-   "outputs": [],
-   "source": [
-    "from llm_synthesis.metrics.extraction_metric.figure_extraction_metric import (\n",
-    "    FigureExtractionMetric,\n",
-    ")\n",
-    "\n",
-    "figure_extraction_metric = FigureExtractionMetric()\n",
-    "\n",
-    "rmse = figure_extraction_metric(\n",
-    "    extracted_data, gt_extracted_data, error_metric=\"rmse\"\n",
-    ")\n",
-    "mae = figure_extraction_metric(\n",
-    "    extracted_data, gt_extracted_data, error_metric=\"mae\"\n",
-    ")\n",
-    "rmse, mae\n"
-=======
-   "id": "11",
-   "metadata": {},
-   "outputs": [],
-   "source": [
-    "from llm_synthesis.utils.visualization import visualize_line_chart_specialized\n",
-    "\n",
-    "visualize_line_chart_specialized(extracted_data)\n",
-    "visualize_line_chart_specialized(extracted_data, rmse=rmse)"
->>>>>>> ff6cf107
-   ]
-  },
-  {
-   "cell_type": "code",
-   "execution_count": null,
-   "id": "2d224983",
-   "metadata": {},
-   "outputs": [],
-   "source": []
-  }
- ],
- "metadata": {
-  "kernelspec": {
-   "display_name": "llm-synthesis",
-   "language": "python",
-   "name": "python3"
-  },
-  "language_info": {
-   "codemirror_mode": {
-    "name": "ipython",
-    "version": 3
+   "cells": [
+      {
+         "cell_type": "code",
+         "execution_count": null,
+         "id": "0",
+         "metadata": {},
+         "outputs": [],
+         "source": [
+            "%load_ext autoreload\n",
+            "%autoreload 2"
+         ]
+      },
+      {
+         "cell_type": "markdown",
+         "id": "1",
+         "metadata": {},
+         "source": [
+            "### Convert image to FigureInfo object\n"
+         ]
+      },
+      {
+         "cell_type": "code",
+         "execution_count": null,
+         "id": "2",
+         "metadata": {},
+         "outputs": [],
+         "source": [
+            "import base64\n",
+            "import json\n",
+            "import os\n",
+            "\n",
+            "from llm_synthesis.models.figure import FigureInfo\n",
+            "\n",
+            "\n",
+            "def convert_raw_image_(img_path: str) -> FigureInfo:\n",
+            "    \"\"\"\n",
+            "    Load an image from the given path convert it to base64-encoded string,\n",
+            "    then wrap it in a FigureInfo object.\n",
+            "\n",
+            "    Parameters:\n",
+            "        path (str): Path to the image file (.png, .jpeg, .jpg)\n",
+            "    Returns:\n",
+            "        FigureInfo: An object containing the base64-encoded image data and other metadata.\n",
+            "    \"\"\"\n",
+            "    ext = os.path.splitext(img_path)[1].lower()\n",
+            "    if ext not in [\".png\", \".jpeg\", \".jpg\"]:\n",
+            "        raise ValueError(f\"Unsupported image format: {ext}\")\n",
+            "\n",
+            "    with open(img_path, \"rb\") as f:\n",
+            "        encoded = base64.b64encode(f.read()).decode(\"utf-8\")\n",
+            "\n",
+            "    figure_info = FigureInfo(\n",
+            "        base64_data=encoded,\n",
+            "        alt_text=\"\",\n",
+            "        position=0,\n",
+            "        context_before=\"\",\n",
+            "        context_after=\"\",\n",
+            "        figure_reference=\"\",\n",
+            "        figure_class=\"\",\n",
+            "    )\n",
+            "\n",
+            "    return figure_info\n",
+            "\n",
+            "\n",
+            "img_path = \"<path_of_your_image.png>\"\n",
+            "figure_info = convert_raw_image_(img_path)"
+         ]
+      },
+      {
+         "cell_type": "markdown",
+         "id": "3",
+         "metadata": {},
+         "source": [
+            "### Call Claude API for extraction\n"
+         ]
+      },
+      {
+         "cell_type": "code",
+         "execution_count": null,
+         "id": "4",
+         "metadata": {},
+         "outputs": [],
+         "source": [
+            "from llm_synthesis.transformers.plot_extraction.claude_extraction.plot_data_extraction import (\n",
+            "    ClaudeLinePlotDataExtractor,\n",
+            ")\n",
+            "\n",
+            "# Initialize the extractor\n",
+            "extractor = ClaudeLinePlotDataExtractor(model_name=\"claude-sonnet-4-20250514\")\n",
+            "\n",
+            "# Perform the extraction\n",
+            "extracted_data = extractor.forward(figure_info)\n",
+            "print(\"Extracted data:\")\n",
+            "print(extracted_data)\n",
+            "\n",
+            "# Track the cost of this operation\n",
+            "cost_info = extractor.get_cost()\n",
+            "cost_info"
+         ]
+      },
+      {
+         "cell_type": "markdown",
+         "id": "5",
+         "metadata": {},
+         "source": [
+            "### Visualize extracted data series with their labels and axis for the chart\n"
+         ]
+      },
+      {
+         "cell_type": "code",
+         "execution_count": null,
+         "id": "6",
+         "metadata": {},
+         "outputs": [],
+         "source": [
+            "# Orginal figure\n",
+            "from IPython.display import Image\n",
+            "\n",
+            "Image(base64.b64decode(figure_info.base64_data))"
+         ]
+      },
+      {
+         "cell_type": "code",
+         "execution_count": null,
+         "id": "7",
+         "metadata": {},
+         "outputs": [],
+         "source": [
+            "# visualize ground truth and extracted data\n",
+            "from llm_synthesis.transformers.plot_extraction.claude_extraction.plot_data_extraction import (\n",
+            "    ExtractedLinePlotData,\n",
+            ")\n",
+            "from llm_synthesis.utils.visualization import visualize_line_chart\n",
+            "\n",
+            "# load ground truth coordinates\n",
+            "ground_truth_path = \"<path_to_ground_truth.json>\"  # make sure the name of each series is consistent with the extracted data\n",
+            "\n",
+            "with open(ground_truth_path) as f:\n",
+            "    gt_coordinates = json.load(f)\n",
+            "    gt_extracted_data = ExtractedLinePlotData.model_validate(gt_coordinates)\n",
+            "\n",
+            "# sort the names for consistent visualization\n",
+            "gt_extracted_data.name_to_coordinates = dict(\n",
+            "    sorted(\n",
+            "        gt_extracted_data.name_to_coordinates.items(), key=lambda item: item[0]\n",
+            "    )\n",
+            ")\n",
+            "extracted_data.name_to_coordinates = dict(\n",
+            "    sorted(extracted_data.name_to_coordinates.items(), key=lambda item: item[0])\n",
+            ")\n",
+            "\n",
+            "visualize_line_chart(gt_extracted_data)\n",
+            "visualize_line_chart(extracted_data)"
+         ]
+      },
+      {
+         "cell_type": "markdown",
+         "id": "8",
+         "metadata": {},
+         "source": [
+            "### Compute the RMSE of the extracted data to ground truth\n"
+         ]
+      },
+      {
+         "cell_type": "code",
+         "execution_count": null,
+         "id": "9",
+         "metadata": {},
+         "outputs": [],
+         "source": [
+            "from llm_synthesis.metrics.extraction_metric.figure_extraction_metric import (\n",
+            "    FigureExtractionMetric,\n",
+            ")\n",
+            "from llm_synthesis.utils.visualization import visualize_line_chart\n",
+            "\n",
+            "# load ground truth coordinates\n",
+            "ground_truth_path = \"<path_to_ground_truth.json>\"  # make sure the name of each series is consistent with the extracted data\n",
+            "\n",
+            "figure_extraction_metric = FigureExtractionMetric()\n",
+            "\n",
+            "rmse = figure_extraction_metric(extracted_data, gt_extracted_data)\n",
+            "rmse"
+         ]
+      },
+      {
+         "cell_type": "markdown",
+         "id": "10",
+         "metadata": {},
+         "source": [
+            "### Compute the RMSE of the extracted data to ground truth""### Plot in same style as ground truth and add RMSE confidence interval\n"
+         ]
+      },
+      {
+         "cell_type": "code",
+         "execution_count": null,
+         "id": "815cc266",
+         "id": "11",
+         "metadata": {},
+         "outputs": [],
+         "source": [
+            "from llm_synthesis.metrics.extraction_metric.figure_extraction_metric import (\n",
+            "    FigureExtractionMetric,\n",
+            ")\n",
+            "\n",
+            "figure_extraction_metric = FigureExtractionMetric()\n",
+            "from llm_synthesis.utils.visualization import visualize_line_chart_specialized\n",
+            "\n",
+            "rmse = figure_extraction_metric(\n",
+            "    extracted_data, gt_extracted_data, error_metric=\"rmse\"\n",
+            ")\n",
+            "mae = figure_extraction_metric(\n",
+            "    extracted_data, gt_extracted_data, error_metric=\"mae\"\n",
+            ")\n",
+            "rmse, mae\n""visualize_line_chart_specialized(extracted_data)\n",
+            "visualize_line_chart_specialized(extracted_data, rmse=rmse)"
+         ]
+      },
+      {
+         "cell_type": "code",
+         "execution_count": null,
+         "id": "2d224983",
+         "metadata": {},
+         "outputs": [],
+         "source": []
+      }
+   ],
+   "metadata": {
+      "kernelspec": {
+         "display_name": "llm-synthesis",
+         "language": "python",
+         "name": "python3"
+      },
+      "language_info": {
+         "codemirror_mode": {
+            "name": "ipython",
+            "version": 3
+         },
+         "file_extension": ".py",
+         "mimetype": "text/x-python",
+         "name": "python",
+         "nbconvert_exporter": "python",
+         "pygments_lexer": "ipython3",
+         "version": "3.11.13"
+      }
    },
-   "file_extension": ".py",
-   "mimetype": "text/x-python",
-   "name": "python",
-   "nbconvert_exporter": "python",
-   "pygments_lexer": "ipython3",
-   "version": "3.11.13"
-  }
- },
- "nbformat": 4,
- "nbformat_minor": 5
+   "nbformat": 4,
+   "nbformat_minor": 5
 }