{
 "cells": [
  {
   "cell_type": "code",
   "execution_count": null,
   "metadata": {},
   "outputs": [],
   "source": [
    "# Imports\n",
    "import dotenv\n",
    "from IPython.display import Markdown, display\n",
    "\n",
    "dotenv.load_dotenv()"
   ]
  },
  {
   "cell_type": "markdown",
   "metadata": {},
   "source": [
<<<<<<< HEAD
    "# Extract the text from the pdf\n"
=======
    "# Extract the text from the pdf"
>>>>>>> 2799671c
   ]
  },
  {
   "cell_type": "markdown",
   "metadata": {},
   "source": [
    "To extract the text from the pdf, we can use any implementation of the `PdfExtractorInterface` class. and pass the pdf data as bytes to the `extract` method.\n",
    "\n",
    "```python\n",
    "class PdfExtractorImplementation(PdfExtractorInterface):\n",
    "    def forward(self, input: bytes) -> str:\n",
    "        return \"Hello, world!\"\n",
    "\n",
    "pdf_extractor = PdfExtractorImplementation()\n",
    "text = pdf_extractor.forward(pdf_data)\n",
    "```\n",
    "\n",
    "These implementations are available in the `llm_synthesis.transformers.pdf_extraction` module.\n",
<<<<<<< HEAD
    "\n",
    "- `DoclingPDFExtractor`\n",
    "- `MistralPDFExtractor`\n"
=======
    "- `DoclingPDFExtractor`\n",
    "- `MistralPDFExtractor`\n",
    "\n",
    "\n",
    "\n",
    "\n",
    "\n"
>>>>>>> 2799671c
   ]
  },
  {
   "cell_type": "markdown",
   "metadata": {
    "vscode": {
     "languageId": "plaintext"
    }
   },
   "source": [
    "## DoclingPDFExtractor\n",
    "\n",
<<<<<<< HEAD
    "Extract Data locally with Docling\n"
=======
    "Extract Data locally with Docling"
>>>>>>> 2799671c
   ]
  },
  {
   "cell_type": "code",
   "execution_count": null,
   "metadata": {},
   "outputs": [],
   "source": [
    "from llm_synthesis.transformers.pdf_extraction import DoclingPDFExtractor\n",
    "\n",
    "with open(\"../data/pdf_papers/test.pdf\", \"rb\") as f:\n",
    "    pdf_data = f.read()\n",
    "\n",
    "pdf_extractor = DoclingPDFExtractor(\n",
    "    pipeline=\"standard\",\n",
    "    table_mode=\"accurate\",\n",
    "    add_page_images=False,\n",
    "    use_gpu=True,\n",
    "    scale=2.0,\n",
    "    format=\"markdown\",\n",
    ")\n",
    "docling_extracted_text = pdf_extractor.forward(pdf_data)"
   ]
  },
  {
   "cell_type": "code",
   "execution_count": null,
   "metadata": {},
   "outputs": [],
   "source": [
    "display(Markdown(docling_extracted_text))"
   ]
  },
  {
   "cell_type": "markdown",
   "metadata": {},
   "source": [
    "## MistralPDFExtractor\n",
    "\n",
    "Extract Data with Mistral.\n",
    "\n",
<<<<<<< HEAD
    "NB: You need to have a mistral account and a valid API key.\n"
=======
    "NB: You need to have a mistral account and a valid API key."
>>>>>>> 2799671c
   ]
  },
  {
   "cell_type": "code",
   "execution_count": null,
   "metadata": {},
   "outputs": [],
   "source": [
    "import dotenv\n",
    "\n",
    "from llm_synthesis.transformers.pdf_extraction import MistralPDFExtractor\n",
    "\n",
    "with open(\"../data/pdf_papers/test.pdf\", \"rb\") as f:\n",
    "    pdf_data = f.read()\n",
    "\n",
    "pdf_extractor = MistralPDFExtractor(\n",
    "    structured=False\n",
    ")  # You can set the api key as an argument or in the environment variable MISTRAL_API_KEY (use a .env file)\n",
    "mistral_extracted_text = pdf_extractor.forward(pdf_data)"
   ]
  },
  {
   "cell_type": "markdown",
   "metadata": {},
   "source": []
  },
  {
   "cell_type": "code",
   "execution_count": null,
   "metadata": {},
   "outputs": [],
   "source": [
    "display(Markdown(mistral_extracted_text))"
   ]
  },
  {
   "cell_type": "code",
   "execution_count": null,
   "metadata": {},
   "outputs": [],
   "source": [
    "# Let's save that for later\n",
    "\n",
    "with open(\"../data/txt_papers/mistral/test.md\", \"w+\") as f:\n",
    "    f.write(mistral_extracted_text)"
   ]
  },
  {
   "cell_type": "code",
   "execution_count": null,
   "metadata": {},
   "outputs": [],
   "source": [
    "# Let's make it a paper object\n",
    "with open(\"../data/txt_papers/mistral/test.md\") as f:\n",
    "    mistral_extracted_text = f.read()\n",
    "from llm_synthesis.models.paper import Paper\n",
    "\n",
<<<<<<< HEAD
    "paper = Paper(publication_text=mistral_extracted_text, si_text=\"\")"
=======
    "paper = Paper(\n",
    "    id=\"test\", name=\"test\", publication_text=mistral_extracted_text, si_text=\"\"\n",
    ")"
>>>>>>> 2799671c
   ]
  },
  {
   "cell_type": "markdown",
   "metadata": {},
   "source": [
<<<<<<< HEAD
    "# Extract text from a markdown text\n"
=======
    "# Extract text from a markdown text"
>>>>>>> 2799671c
   ]
  },
  {
   "cell_type": "markdown",
   "metadata": {},
   "source": [
    "These functions are available in the `llm_synthesis.transformers.text_extraction` module. From which you can extract any arbitrary text from the publication text.\n",
    "\n",
    "We currently use dspy to extract text from a markdown text.\n",
    "\n",
<<<<<<< HEAD
    "Here are a few examples of how to use it.\n"
=======
    "Here are a few examples of how to use it."
>>>>>>> 2799671c
   ]
  },
  {
   "cell_type": "code",
   "execution_count": null,
   "metadata": {},
   "outputs": [],
   "source": [
    "from llm_synthesis.transformers.text_extraction import (\n",
    "    DspyTextExtractor,\n",
    "    make_dspy_text_extractor_signature,\n",
    ")\n",
    "from llm_synthesis.utils.dspy_utils import get_llm_from_name\n",
    "from llm_synthesis.utils.markdown_utils import remove_figs\n",
    "\n",
    "# Let's make a signature for the text extraction\n",
    "signature = make_dspy_text_extractor_signature(\n",
    "    signature_name=\"ExtractSynthesisParagraph\",\n",
    "    instructions=\"Extract the synthesis paragraph from the markdown publication text.\",\n",
    "    input_description=\"The markdown publication text to extract the synthesis paragraph from.\",\n",
    "    output_name=\"synthesis_paragraph\",\n",
    "    output_description=\"The extracted synthesis paragraph.\",\n",
    ")\n",
    "\n",
    "# Let's first remove the figures from the publication text\n",
    "paper.publication_text = remove_figs(paper.publication_text)\n",
    "\n",
    "# Let's make a language model\n",
    "lm = get_llm_from_name(\"gpt-4o-mini\", {\"temperature\": 0.0})\n",
    "\n",
    "# Let's make a text extractor\n",
    "text_extractor = DspyTextExtractor(signature, lm)\n",
    "\n",
    "# Let's extract the text\n",
    "synthesis_paragraph = text_extractor.forward(paper.publication_text)"
   ]
  },
  {
   "cell_type": "code",
   "execution_count": null,
   "metadata": {},
   "outputs": [],
   "source": [
    "synthesis_paragraph\n",
    "\n",
    "# Let's save that for later\n",
    "with open(\"../data/txt_papers/mistral/test_extracted_text.md\", \"w+\") as f:\n",
    "    f.write(synthesis_paragraph)\n",
    "# Let's make a signature for the structured data extraction"
   ]
  },
  {
   "cell_type": "markdown",
   "metadata": {},
   "source": [
<<<<<<< HEAD
    "The goal of the signature is to provide the llm context on what is its actual task.\n"
=======
    "The goal of the signature is to provide the llm context on what is its actual task."
>>>>>>> 2799671c
   ]
  },
  {
   "cell_type": "code",
   "execution_count": null,
   "metadata": {},
   "outputs": [],
   "source": [
    "signature = make_dspy_text_extractor_signature(\n",
    "    signature_name=\"ExtractFirstParagraph\",\n",
    "    instructions=\"Extract the first paragraph from the markdown publication text.\",\n",
    "    input_description=\"The markdown publication text to extract the first paragraph from.\",\n",
    "    output_name=\"first_paragraph\",\n",
    "    output_description=\"The extracted first paragraph.\",\n",
    ")\n",
    "\n",
    "text_extractor = DspyTextExtractor(signature, lm)\n",
    "\n",
    "text_extractor.forward(paper.publication_text)"
   ]
  },
  {
   "cell_type": "markdown",
   "metadata": {},
   "source": [
    "# Extract Structured Data from the synthesis paragraph\n",
    "\n",
    "These functions are available in the `llm_synthesis.transformers.structured_data_extraction` module. From which you can extract any arbitrary structured data from the publication text.\n",
    "\n",
    "We currently use dspy to extract structured data from a markdown text.\n",
    "\n",
<<<<<<< HEAD
    "Here are a few examples of how to use it.\n"
=======
    "Here are a few examples of how to use it."
>>>>>>> 2799671c
   ]
  },
  {
   "cell_type": "code",
   "execution_count": null,
   "metadata": {},
   "outputs": [],
   "source": [
    "from llm_synthesis.transformers.synthesis_extraction import (\n",
    "    DspyStructuredSynthesisExtractor,\n",
    "    make_dspy_structured_synthesis_extractor_signature,\n",
    ")\n",
    "from llm_synthesis.utils.dspy_utils import get_llm_from_name\n",
    "\n",
    "# Let's make a signature for the structured data extraction\n",
    "signature = make_dspy_structured_synthesis_extractor_signature(\n",
    "    signature_name=\"ExtractStructuredSynthesis\",\n",
    "    instructions=\"Extract the structured synthesis from the synthesis paragraph.\",\n",
    "    input_description=\"The synthesis paragraph to extract the structured synthesis from.\",\n",
    "    output_name=\"structured_synthesis\",\n",
    "    output_description=\"The extracted structured synthesis.\",\n",
    ")\n",
    "\n",
    "lm = get_llm_from_name(\"gemini-2.0-flash\", {\"temperature\": 0.0})\n",
    "# Let's make a structured data extractor\n",
    "structured_data_extractor = DspyStructuredSynthesisExtractor(signature, lm)\n",
    "\n",
    "# Load synthesis paragraph\n",
    "with open(\"../data/txt_papers/mistral/test_extracted_text.md\") as f:\n",
    "    synthesis_paragraph = f.read()\n",
    "\n",
    "# Let's extract the structured data\n",
    "structured_data = structured_data_extractor.forward(synthesis_paragraph)\n",
    "\n",
    "structured_data"
   ]
  },
  {
   "cell_type": "code",
   "execution_count": null,
   "metadata": {},
   "outputs": [],
   "source": [
    "from llm_synthesis.utils.markdown_utils import remove_figs\n",
    "\n",
    "with open(\"../data/txt_papers/mistral/test.md\") as f:\n",
    "    publication_text = f.read()\n",
    "\n",
    "publication_text = remove_figs(publication_text)\n",
    "\n",
    "# Let's extract the structured data\n",
    "structured_data_from_publication_text = structured_data_extractor.forward(\n",
    "    publication_text\n",
    ")\n",
    "\n",
    "structured_data_from_publication_text"
   ]
  },
  {
   "cell_type": "markdown",
   "metadata": {},
   "source": [
    "# Extract figures from the publication text\n",
    "\n",
    "These functions are available in the `llm_synthesis.transformers.figure_extraction` module. From which you can extract any arbitrary figures from the publication text.\n",
    "\n",
<<<<<<< HEAD
    "We currently expect the pdf_parser to embed figures in the markdown text to be able to extract figures from a markdown text.\n"
=======
    "We currently expect the pdf_parser to embed figures in the markdown text to be able to extract figures from a markdown text."
   ]
  },
  {
   "cell_type": "code",
   "execution_count": null,
   "metadata": {},
   "outputs": [],
   "source": [
    "!pip install matplotlib "
>>>>>>> 2799671c
   ]
  },
  {
   "cell_type": "code",
   "execution_count": null,
   "metadata": {},
   "outputs": [],
   "source": [
    "from llm_synthesis.transformers.figure_extraction import (\n",
    "    FigureExtractorMarkdown,\n",
    ")\n",
    "\n",
    "figure_extractor = FigureExtractorMarkdown()\n",
    "\n",
    "with open(\"../data/txt_papers/mistral/test.md\") as f:\n",
    "    publication_text = f.read()\n",
    "\n",
    "figures = figure_extractor.forward(publication_text)\n",
    "\n",
<<<<<<< HEAD
    "figures"
=======
    "print(f\"{len(figures)} figures was found in this paper.\")"
   ]
  },
  {
   "cell_type": "code",
   "execution_count": null,
   "metadata": {},
   "outputs": [],
   "source": [
    "import base64\n",
    "import io\n",
    "\n",
    "import matplotlib.pyplot as plt\n",
    "import numpy as np\n",
    "from PIL import Image\n",
    "\n",
    "# Loop through each figure in the 'figures' list\n",
    "for index, figure in enumerate(figures):\n",
    "    print(\"=\" * 80)\n",
    "\n",
    "    # Determine if the figure is quantitative\n",
    "    is_quantitative = (\n",
    "        \"Quantitative\" if figure.quantitative else \"Not Quantitative\"\n",
    "    )\n",
    "\n",
    "    # Print figure information\n",
    "    print(\n",
    "        f\"Figure {index + 1}: {is_quantitative} - Figure Class: {figure.figure_class}\"\n",
    "    )\n",
    "\n",
    "    # Decode Base64 image data and open it using PIL\n",
    "    image_data = base64.b64decode(figure.base64_data)\n",
    "    image_stream = io.BytesIO(image_data)\n",
    "    image = Image.open(image_stream)\n",
    "\n",
    "    # Convert image to NumPy array for visualization\n",
    "    image_array = np.array(image)\n",
    "\n",
    "    # Plot the image using Matplotlib\n",
    "    plt.imshow(image_array)\n",
    "    plt.axis(\"off\")  # Hide axes for better visual appearance\n",
    "    plt.title(f\"{is_quantitative}: {figure.figure_class}\")\n",
    "    plt.show()"
>>>>>>> 2799671c
   ]
  },
  {
   "cell_type": "code",
   "execution_count": null,
   "metadata": {},
   "outputs": [],
   "source": [
    "# Let's print the first figure\n",
    "\n",
    "import base64\n",
    "\n",
    "from IPython.display import Image\n",
    "\n",
    "# Convert base64 string to image and display\n",
    "Image(base64.b64decode(figures[0].base64_data))"
   ]
  },
  {
   "cell_type": "code",
   "execution_count": null,
   "metadata": {},
   "outputs": [],
   "source": [
    "print(\"alt_text: \", figures[0].alt_text)\n",
    "print(\"context_before: \", figures[0].context_before)\n",
    "print(\"context_after: \", figures[0].context_after)\n",
    "print(\"figure_reference: \", figures[0].figure_reference)\n",
    "print(\"position: \", figures[0].position)"
   ]
  },
  {
   "cell_type": "markdown",
   "metadata": {},
   "source": [
    "# Extract figure descriptions from the publication text\n",
    "\n",
    "These functions are available in the `llm_synthesis.transformers.figure_description` module. From which you can get figure descriptions from the publication text and figure info.\n",
    "\n",
<<<<<<< HEAD
    "The current implementation uses dspy to get figure descriptions from the publication text and figure info.\n"
=======
    "The current implementation uses dspy to get figure descriptions from the publication text and figure info.\n",
    "\n"
>>>>>>> 2799671c
   ]
  },
  {
   "cell_type": "code",
   "execution_count": null,
   "metadata": {},
   "outputs": [],
   "source": [
    "from llm_synthesis.models.figure import FigureInfoWithPaper\n",
    "from llm_synthesis.transformers.figure_description import (\n",
    "    DspyFigureDescriptionExtractor,\n",
    "    make_dspy_figure_description_extractor_signature,\n",
    ")\n",
    "from llm_synthesis.utils.dspy_utils import get_llm_from_name\n",
    "from llm_synthesis.utils.markdown_utils import remove_figs\n",
    "\n",
    "# Let's make a signature for the figure description extraction\n",
    "signature = make_dspy_figure_description_extractor_signature(\n",
    "    signature_name=\"DspyFigureDescriptionExtractorSignature\",\n",
    "    instructions=\"Extract the figure description from the figure.\",\n",
    "    publication_text_description=\"The publication text to extract the figure description from.\",\n",
    "    si_text_description=\"The supporting information text to extract the figure description from.\",\n",
    "    figure_base64_description=\"The base64 encoded image of the figure to extract the description from.\",\n",
    "    caption_context_description=\"The text context surrounding the figure position including the figure caption and nearby paragraphs that reference this figure.\",\n",
    "    figure_position_info_description=\"The information about the figure's position in the document (e.g., 'Figure 2', 'Fig. 3a', 'Scheme 1') to help with contextual understanding.\",\n",
    "    figure_description_description=\"The extracted figure description.\",\n",
    ")\n",
    "\n",
    "lm = get_llm_from_name(\"gpt-4o-mini\", {\"temperature\": 0.0})\n",
    "\n",
    "with open(\"../data/txt_papers/mistral/test.md\") as f:\n",
    "    publication_text = f.read()\n",
    "\n",
    "publication_text = remove_figs(publication_text)\n",
    "\n",
    "figure_info_with_paper = FigureInfoWithPaper(\n",
    "    **figures[2].__dict__,\n",
    "    paper_text=publication_text,\n",
    "    si_text=\"\",\n",
    ")\n",
    "\n",
    "figure_description_extractor = DspyFigureDescriptionExtractor(signature, lm)\n",
    "\n",
    "figure_description = figure_description_extractor.forward(\n",
    "    figure_info_with_paper\n",
    ")\n",
    "\n",
    "figure_description"
   ]
  }
 ],
 "metadata": {
  "kernelspec": {
   "display_name": ".venv",
   "language": "python",
   "name": "python3"
  },
  "language_info": {
   "codemirror_mode": {
    "name": "ipython",
    "version": 3
   },
   "file_extension": ".py",
   "mimetype": "text/x-python",
   "name": "python",
   "nbconvert_exporter": "python",
   "pygments_lexer": "ipython3",
<<<<<<< HEAD
   "version": "3.11.12"
=======
   "version": "3.11.11"
>>>>>>> 2799671c
  }
 },
 "nbformat": 4,
 "nbformat_minor": 2
}<|MERGE_RESOLUTION|>--- conflicted
+++ resolved
@@ -17,11 +17,7 @@
    "cell_type": "markdown",
    "metadata": {},
    "source": [
-<<<<<<< HEAD
-    "# Extract the text from the pdf\n"
-=======
     "# Extract the text from the pdf"
->>>>>>> 2799671c
    ]
   },
   {
@@ -40,11 +36,6 @@
     "```\n",
     "\n",
     "These implementations are available in the `llm_synthesis.transformers.pdf_extraction` module.\n",
-<<<<<<< HEAD
-    "\n",
-    "- `DoclingPDFExtractor`\n",
-    "- `MistralPDFExtractor`\n"
-=======
     "- `DoclingPDFExtractor`\n",
     "- `MistralPDFExtractor`\n",
     "\n",
@@ -52,7 +43,6 @@
     "\n",
     "\n",
     "\n"
->>>>>>> 2799671c
    ]
   },
   {
@@ -65,11 +55,7 @@
    "source": [
     "## DoclingPDFExtractor\n",
     "\n",
-<<<<<<< HEAD
-    "Extract Data locally with Docling\n"
-=======
     "Extract Data locally with Docling"
->>>>>>> 2799671c
    ]
   },
   {
@@ -111,11 +97,7 @@
     "\n",
     "Extract Data with Mistral.\n",
     "\n",
-<<<<<<< HEAD
-    "NB: You need to have a mistral account and a valid API key.\n"
-=======
     "NB: You need to have a mistral account and a valid API key."
->>>>>>> 2799671c
    ]
   },
   {
@@ -174,24 +156,16 @@
     "    mistral_extracted_text = f.read()\n",
     "from llm_synthesis.models.paper import Paper\n",
     "\n",
-<<<<<<< HEAD
-    "paper = Paper(publication_text=mistral_extracted_text, si_text=\"\")"
-=======
     "paper = Paper(\n",
     "    id=\"test\", name=\"test\", publication_text=mistral_extracted_text, si_text=\"\"\n",
     ")"
->>>>>>> 2799671c
-   ]
-  },
-  {
-   "cell_type": "markdown",
-   "metadata": {},
-   "source": [
-<<<<<<< HEAD
-    "# Extract text from a markdown text\n"
-=======
+   ]
+  },
+  {
+   "cell_type": "markdown",
+   "metadata": {},
+   "source": [
     "# Extract text from a markdown text"
->>>>>>> 2799671c
    ]
   },
   {
@@ -202,11 +176,7 @@
     "\n",
     "We currently use dspy to extract text from a markdown text.\n",
     "\n",
-<<<<<<< HEAD
-    "Here are a few examples of how to use it.\n"
-=======
     "Here are a few examples of how to use it."
->>>>>>> 2799671c
    ]
   },
   {
@@ -262,11 +232,7 @@
    "cell_type": "markdown",
    "metadata": {},
    "source": [
-<<<<<<< HEAD
-    "The goal of the signature is to provide the llm context on what is its actual task.\n"
-=======
     "The goal of the signature is to provide the llm context on what is its actual task."
->>>>>>> 2799671c
    ]
   },
   {
@@ -298,11 +264,7 @@
     "\n",
     "We currently use dspy to extract structured data from a markdown text.\n",
     "\n",
-<<<<<<< HEAD
-    "Here are a few examples of how to use it.\n"
-=======
     "Here are a few examples of how to use it."
->>>>>>> 2799671c
    ]
   },
   {
@@ -369,9 +331,6 @@
     "\n",
     "These functions are available in the `llm_synthesis.transformers.figure_extraction` module. From which you can extract any arbitrary figures from the publication text.\n",
     "\n",
-<<<<<<< HEAD
-    "We currently expect the pdf_parser to embed figures in the markdown text to be able to extract figures from a markdown text.\n"
-=======
     "We currently expect the pdf_parser to embed figures in the markdown text to be able to extract figures from a markdown text."
    ]
   },
@@ -382,7 +341,6 @@
    "outputs": [],
    "source": [
     "!pip install matplotlib "
->>>>>>> 2799671c
    ]
   },
   {
@@ -402,9 +360,6 @@
     "\n",
     "figures = figure_extractor.forward(publication_text)\n",
     "\n",
-<<<<<<< HEAD
-    "figures"
-=======
     "print(f\"{len(figures)} figures was found in this paper.\")"
    ]
   },
@@ -448,7 +403,6 @@
     "    plt.axis(\"off\")  # Hide axes for better visual appearance\n",
     "    plt.title(f\"{is_quantitative}: {figure.figure_class}\")\n",
     "    plt.show()"
->>>>>>> 2799671c
    ]
   },
   {
@@ -488,12 +442,8 @@
     "\n",
     "These functions are available in the `llm_synthesis.transformers.figure_description` module. From which you can get figure descriptions from the publication text and figure info.\n",
     "\n",
-<<<<<<< HEAD
-    "The current implementation uses dspy to get figure descriptions from the publication text and figure info.\n"
-=======
     "The current implementation uses dspy to get figure descriptions from the publication text and figure info.\n",
     "\n"
->>>>>>> 2799671c
    ]
   },
   {
@@ -561,11 +511,7 @@
    "name": "python",
    "nbconvert_exporter": "python",
    "pygments_lexer": "ipython3",
-<<<<<<< HEAD
-   "version": "3.11.12"
-=======
    "version": "3.11.11"
->>>>>>> 2799671c
   }
  },
  "nbformat": 4,
