--- conflicted
+++ resolved
@@ -3,58 +3,53 @@
 # LeMaterial-Synthesis-Parser (LeMat-SynthP)
 LeMaterial's LLM-based academic paper parsing module 
 
-## Usage
-
-### Installation
+## Installation
 
 This project uses **uv** as a package & project manager. See [uv’s README](https://github.com/astral-sh/uv?tab=readme-ov-file#installation) for installation instructions.
 
 ```bash
-<<<<<<< HEAD
 # 1. Clone & enter the repo
 git clone https://github.com/LeMaterial/lematerial-llm-synthesis.git
 cd lematerial-llm-synthesis
 
 # 2. (First time only) create & seed venv
-=======
-git clone https://github.com/LeMaterial/lematerial-llm-synthesis
-# 1️⃣ only the first time to start the venv
->>>>>>> 16fcf324
 uv venv -p 3.11 --seed
 
-<<<<<<< HEAD
 # 3. Install dependencies & package
 uv sync && uv pip install -e .
-
-# 4. Configure secrets
-cp .env.example .env
-# → edit .env to add:
-#    MISTRAL_API_KEY
-#    OPENAI_API_KEY
-#    GEMINI_API_KEY
-#    GOOGLE_APPLICATION_CREDENTIALS
-```
-=======
-### Mac installation: 
-If using Mistral OCR, make sure to save your MISTRAL_API_KEY in the `.env` file:
-```bash
-MISTRAL_API_KEY=your_api_key_here
 ```
 
-### Windows installation:
-The `.env` file method does not work on a windows machine for the dspy module employed by this repo. Instead, add your API keys to the global environment variables on your windows machine: 
+### macOS/Linux
+```bash
+cp .env.example .env
+# Edit `.env` to add:
+#   MISTRAL_API_KEY=your_api_key # if using Mistral models and Mistral OCR
+#   OPENAI_API_KEY=your_api_key # if using OpenAI models
+#   GEMINI_API_KEY=your_api_key # if using Gemini models
+#   GOOGLE_APPLICATION_CREDENTIALS=/path/to/service-account.json # (full path to your JSON file)
+```
 
-Search bar --> Edit the system environment variables --> Advanced --> click "Environment Variables..." --> under "User variables for <your-username>" click "New" --> Variable Name: OPEN_API_KEY Variable value: your_api_key_here
 
-Then, for lines calling for your OPEN_API_KEY key, add the following line: 
-`api_key=os.environ.get("OPENAI_API_KEY")`
+### Windows
 
-If using Gemini or OpenAI LLMs, make sure to add `GEMINI_API_KEY` and `OPENAI_API_KEY` to your `.env` file/Environment variables. To access Google Cloud storage, make sure to include the path to your service account under `GOOGLE_APPLICATION_CREDENTIALS=/path/to/service/account.json`
->>>>>>> 16fcf324
+* Search bar --> Edit the system environment variables --> Advanced --> click "Environment Variables..."
+* Under "User variables for <your-username>" click "New" and add each:
+    * Variable name: MISTRAL_API_KEY; Value: your_api_key
+    * Variable name: OPENAI_API_KEY; Value: your_api_key
+    * Variable name: GEMINI_API_KEY; Value: your_api_key
+    * Variable name: GOOGLE_APPLICATION_CREDENTIALS; Value: C:\path\to\service-account.json
 
-Test if the installation ran correctly with `uv run python -c "import llm_synthesis"` (no error message should appear). You're all set!
+For any platform you can always load .env-style keys in code via `os.environ.get(...)`.
 
-## Using the command line interface
+### Verify installation
+
+```
+uv run python -c "import llm_synthesis"
+```
+
+No errors? You're all set!
+
+## Usage
 
 ### Text Extraction
 
