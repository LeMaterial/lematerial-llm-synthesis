![](assets/lematerial-logo.png)

# LeMaterial-Synthesis-Parser (LeMat-SynthP)
LeMaterial's LLM-based academic paper parsing module 

## Installation

This project uses **uv** as a package & project manager. See [uv’s README](https://github.com/astral-sh/uv?tab=readme-ov-file#installation) for installation instructions.

```bash
<<<<<<< HEAD
git clone https://github.com/LeMaterial/lematerial-llm-synthesis
# 1️⃣ only the first time to start the venv
=======
# 1. Clone & enter the repo
git clone https://github.com/LeMaterial/lematerial-llm-synthesis.git
cd lematerial-llm-synthesis

# 2. (First time only) create & seed venv
>>>>>>> ef67ef88
uv venv -p 3.11 --seed

# 3. Install dependencies & package
uv sync && uv pip install -e .
```

<<<<<<< HEAD
### Mac installation: 
If using Mistral OCR, make sure to save your MISTRAL_API_KEY in the `.env` file:
=======
### macOS/Linux
>>>>>>> ef67ef88
```bash
cp .env.example .env
# Edit `.env` to add:
#   MISTRAL_API_KEY=your_api_key # if using Mistral models and Mistral OCR
#   OPENAI_API_KEY=your_api_key # if using OpenAI models
#   GEMINI_API_KEY=your_api_key # if using Gemini models
```

<<<<<<< HEAD
### Windows installation:
The `.env` file method does not work on a windows machine for the dspy module employed by this repo. Instead, add your API keys to the global environment variables on your windows machine: 

Search bar --> Edit the system environment variables --> Advanced --> click "Environment Variables..." --> under "User variables for <your-username>" click "New" --> Variable Name: OPEN_API_KEY Variable value: your_api_key_here

Then, for lines calling for your OPEN_API_KEY key, add the following line: 
`api_key=os.environ.get("OPENAI_API_KEY")`

If using Gemini or OpenAI LLMs, make sure to add `GEMINI_API_KEY` and `OPENAI_API_KEY` to your `.env` file/Environment variables. To access Google Cloud storage, make sure to include the path to your service account under `GOOGLE_APPLICATION_CREDENTIALS=/path/to/service/account.json`
=======
>>>>>>> ef67ef88

### Windows

* Search bar --> Edit the system environment variables --> Advanced --> click "Environment Variables..."
* Under "User variables for <your-username>" click "New" and add each:
    * Variable name: MISTRAL_API_KEY; Value: your_api_key
    * Variable name: OPENAI_API_KEY; Value: your_api_key
    * Variable name: GEMINI_API_KEY; Value: your_api_key
    * Variable name: GOOGLE_APPLICATION_CREDENTIALS; Value: C:\path\to\service-account.json

For any platform you can always load .env-style keys in code via `os.environ.get(...)`.

### Verify installation

```
uv run python -c "import llm_synthesis"
```

No errors? You're all set!

## Usage

### Text Extraction

For usage in a notebook, cf. `notebooks/pdf_extraction.ipynb`

```sh
uv run scripts/extract_text_from_pdfs.py --base-path <local or gcs path to the working folder> --process <"docling" or "mistral">
```

For example, this will extract text from `./data/pdf_papers` and write the result to `./data/txt_papers/docling` using Docling:

```sh
uv run scripts/extract_text_from_pdfs.py --base-path data/ --process docling
```


### Extracting a synthesis procedure from the parsed text

For usage in a notebook, cf. `notebooks/synthesis_procedure_extraction.ipynb`

**Benchmark – Sweeping over different configurations**. DSPy designs LLM pipelines in a very modular way: The quality of the output is influenced by the LLM, prompting strategy, pre-processing steps etc.
In order to keep track of every *moving part* of our model, we use [hydra](https://hydra.cc/) to track experiments. We can run a specific configuration directly from the command line:

```
uv run scripts/extract_synthesis_procedure_from_text.py synthesis_extraction.lm.name=gpt-4o-mini
```

To sweep over several configurations, use the flag `--multirun`:

```
uv run scripts/extract_ontology_from_text.py --multirun \
    synthesis_extraction.lm.name=gemini-2.0-flash,gemini-2.5-flash,gpt-4o
```

The results of the runs are saved in `results/single_run` and `results/multi_run`, respectively. The synthesis paragraphs and structured synthesis procedures are saved and can be inspected there.
**Metrics**: Note that the metrics are an arbitrary, random number at this stage.<|MERGE_RESOLUTION|>--- conflicted
+++ resolved
@@ -8,28 +8,18 @@
 This project uses **uv** as a package & project manager. See [uv’s README](https://github.com/astral-sh/uv?tab=readme-ov-file#installation) for installation instructions.
 
 ```bash
-<<<<<<< HEAD
-git clone https://github.com/LeMaterial/lematerial-llm-synthesis
-# 1️⃣ only the first time to start the venv
-=======
 # 1. Clone & enter the repo
 git clone https://github.com/LeMaterial/lematerial-llm-synthesis.git
 cd lematerial-llm-synthesis
 
 # 2. (First time only) create & seed venv
->>>>>>> ef67ef88
 uv venv -p 3.11 --seed
 
 # 3. Install dependencies & package
 uv sync && uv pip install -e .
 ```
 
-<<<<<<< HEAD
-### Mac installation: 
-If using Mistral OCR, make sure to save your MISTRAL_API_KEY in the `.env` file:
-=======
 ### macOS/Linux
->>>>>>> ef67ef88
 ```bash
 cp .env.example .env
 # Edit `.env` to add:
@@ -38,18 +28,6 @@
 #   GEMINI_API_KEY=your_api_key # if using Gemini models
 ```
 
-<<<<<<< HEAD
-### Windows installation:
-The `.env` file method does not work on a windows machine for the dspy module employed by this repo. Instead, add your API keys to the global environment variables on your windows machine: 
-
-Search bar --> Edit the system environment variables --> Advanced --> click "Environment Variables..." --> under "User variables for <your-username>" click "New" --> Variable Name: OPEN_API_KEY Variable value: your_api_key_here
-
-Then, for lines calling for your OPEN_API_KEY key, add the following line: 
-`api_key=os.environ.get("OPENAI_API_KEY")`
-
-If using Gemini or OpenAI LLMs, make sure to add `GEMINI_API_KEY` and `OPENAI_API_KEY` to your `.env` file/Environment variables. To access Google Cloud storage, make sure to include the path to your service account under `GOOGLE_APPLICATION_CREDENTIALS=/path/to/service/account.json`
-=======
->>>>>>> ef67ef88
 
 ### Windows
 
