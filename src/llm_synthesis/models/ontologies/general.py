--- conflicted
+++ resolved
@@ -52,9 +52,6 @@
             "'analytical grade', 'technical grade', 'reagent grade'."
         ),
     )
-<<<<<<< HEAD
-    role: Literal["precursor", "support", "solvent", "additive", "reagent"]
-=======
 
 
 class Equipment(BaseModel):
@@ -78,7 +75,6 @@
             "Operating settings. E.g. '500 rpm', 'heating rate 5°C/min'."
         ),
     )
->>>>>>> 2799671c
 
 
 class Conditions(BaseModel):
@@ -227,9 +223,6 @@
         default_factory=list,
         description="Major equipment used throughout the synthesis.",
     )
-<<<<<<< HEAD
-    notes: str | None = Field(..., description="Notes about the synthesis.")
-=======
 
     notes: str | None = Field(
         default=None,
@@ -238,7 +231,6 @@
             "observations, or variations mentioned in the text."
         ),
     )
->>>>>>> 2799671c
 
     def keys(self):
         return self.model_dump().keys()
