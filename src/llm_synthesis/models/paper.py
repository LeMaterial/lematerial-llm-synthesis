--- conflicted
+++ resolved
@@ -2,11 +2,8 @@
 
 from pydantic import BaseModel
 
-<<<<<<< HEAD
+from llm_synthesis.metrics.judge import GeneralSynthesisEvaluation
 from llm_synthesis.models.figure import FigureInfo
-=======
-from llm_synthesis.metrics.judge import GeneralSynthesisEvaluation
->>>>>>> 586dc198
 from llm_synthesis.models.ontologies import GeneralSynthesisOntology
 
 
@@ -23,19 +20,7 @@
     si_text: str = ""
 
 
-<<<<<<< HEAD
-class PaperWithSynthesisParagraph(Paper):
-    synthesis_paragraph: str
-
-
-class PaperWithSynthesisOntology(PaperWithSynthesisParagraph):
-    synthesis_ontology: GeneralSynthesisOntology
-
-
-class PaperWithSynthesisOntologyAndFigures(PaperWithSynthesisOntology):
-    figures: list[FigureInfo]
-=======
-class PaperWithSynthesisOntologies(Paper):
+class PaperWithSynthesisOntologiesAndFigures(Paper):
     all_syntheses: list[SynthesisEntry]
     cost_data: dict[str, Any] | None = None
->>>>>>> 586dc198
+    figures: list[FigureInfo]