--- conflicted
+++ resolved
@@ -1,25 +1,13 @@
-<<<<<<< HEAD
 from llm_synthesis.transformers.synthesis_extraction.base import (
     SynthesisExtractorInterface,
 )
 from llm_synthesis.transformers.synthesis_extraction.dspy_synthesis_extraction import (  # noqa: E501
     DspySynthesisExtractor,
     make_dspy_synthesis_extractor_signature,
-=======
-from llm_synthesis.transformers.synthesis_extraction import (
-    dspy_synthesis_extraction,
-)
-
-DspyStructuredSynthesisExtractor = (
-    dspy_synthesis_extraction.DspyStructuredSynthesisExtractor
-)
-make_dspy_structured_synthesis_extractor_signature = (
-    dspy_synthesis_extraction.make_dspy_structured_synthesis_extractor_signature
->>>>>>> 4507b574
 )
 
 __all__ = [
+    "DspySynthesisExtractor",
     "SynthesisExtractorInterface",
-    "DspySynthesisExtractor",
     "make_dspy_synthesis_extractor_signature",
 ]